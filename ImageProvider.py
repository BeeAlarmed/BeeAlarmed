--- conflicted
+++ resolved
@@ -16,10 +16,6 @@
 import time
 import logging
 import multiprocessing
-<<<<<<< HEAD
-import signal
-=======
->>>>>>> 5e2a7e6b
 from BeeProcess import BeeProcess
 
 logger = logging.getLogger(__name__)
@@ -87,12 +83,6 @@
 
     @staticmethod
     def run(q_out, config, video_source, video_file, parent, stopped, done):
-<<<<<<< HEAD
-
-        # Ignore interrupts
-        signal.signal(signal.SIGINT, signal.SIG_IGN)
-=======
->>>>>>> 5e2a7e6b
 
         # Open video stream
         if video_source == None:
